--- conflicted
+++ resolved
@@ -35,13 +35,8 @@
 
 
 # Arrays, Series, DataFrames:
-<<<<<<< HEAD
 def _check_series_or_dataframe_float(
-    arg_name: str, arg_values: Any, element_type: Type = np.float64
-=======
-def check_series_or_dataframe_float(
-    arg_name: str, arg_values: Any, element_type: Type[Any] = np.float64
->>>>>>> fee36b2d
+    arg_name: str, arg_values: Any, element_type: Type[Any] = np.float64
 ) -> None:
     expected_type_msg = f"a non-empty pandas.Series or pandas.DataFrame with dtype '{element_type.__name__}'."
     if not isinstance(arg_values, (pd.Series, pd.DataFrame)):
@@ -69,13 +64,8 @@
         )
 
 
-<<<<<<< HEAD
 def _check_dataframe_float(
-    arg_name: str, arg_values: Any, element_type: Type = np.float64
-=======
-def check_dataframe_float(
-    arg_name: str, arg_values: Any, element_type: Type[Any] = np.float64
->>>>>>> fee36b2d
+    arg_name: str, arg_values: Any, element_type: Type[Any] = np.float64
 ) -> None:
     expected_type_msg = (
         f"a non-empty pandas.DataFrame with dtype '{element_type.__name__}'."
@@ -90,13 +80,8 @@
         )
 
 
-<<<<<<< HEAD
 def _check_series_float(
-    arg_name: str, arg_values: Any, element_type: Type = np.float64
-=======
-def check_series_float(
-    arg_name: str, arg_values: Any, element_type: Type[Any] = np.float64
->>>>>>> fee36b2d
+    arg_name: str, arg_values: Any, element_type: Type[Any] = np.float64
 ) -> None:
     expected_type_msg = (
         f"a non-empty pandas.Series with dtype '{element_type.__name__}'."
@@ -109,13 +94,8 @@
         )
 
 
-<<<<<<< HEAD
 def _check_array_or_series_float(
-    arg_name: str, arg_values: Any, element_type: Type = np.float64
-=======
-def check_array_or_series_float(
-    arg_name: str, arg_values: Any, element_type: Type[Any] = np.float64
->>>>>>> fee36b2d
+    arg_name: str, arg_values: Any, element_type: Type[Any] = np.float64
 ) -> None:
     expected_type_msg = f"a non-empty numpy.ndarray or pandas.Series with dtype '{element_type.__name__}'."
     if not isinstance(arg_values, (np.ndarray, pd.Series)):
@@ -126,13 +106,8 @@
         raise ValueError(f"Error: {arg_name} is expected to be {expected_type_msg}.")
 
 
-<<<<<<< HEAD
 def _check_array_float(
-    arg_name: str, arg_values: Any, element_type: Type = np.float64
-=======
-def check_array_float(
-    arg_name: str, arg_values: Any, element_type: Type[Any] = np.float64
->>>>>>> fee36b2d
+    arg_name: str, arg_values: Any, element_type: Type[Any] = np.float64
 ) -> None:
     expected_type_msg = (
         f"a non-empty numpy.ndarray with dtype '{element_type.__name__}'."
@@ -143,13 +118,8 @@
         raise ValueError(f"Error: {arg_name} is expected to be {expected_type_msg}.")
 
 
-<<<<<<< HEAD
 def _check_array_or_dataframe_float(
-    arg_name: str, arg_values: Any, element_type: Type = np.float64
-=======
-def check_array_or_dataframe_float(
-    arg_name: str, arg_values: Any, element_type: Type[Any] = np.float64
->>>>>>> fee36b2d
+    arg_name: str, arg_values: Any, element_type: Type[Any] = np.float64
 ) -> None:
     expected_type_msg = f"a non-empty numpy.ndarray or pandas.DataFrame with dtype '{element_type.__name__}'."
     if not isinstance(arg_values, (np.ndarray, pd.DataFrame)):
@@ -239,13 +209,8 @@
 
 
 # Callable types:
-<<<<<<< HEAD
 def _check_callable_type(arg_name: str, arg_values: Any) -> None:
-    if not isinstance(arg_values, Callable):
-=======
-def check_callable_type(arg_name: str, arg_values: Any) -> None:
     if not callable(arg_values):
->>>>>>> fee36b2d
         raise TypeError(f"Error: {arg_name} is expected to be a Callable function.")
 
 
