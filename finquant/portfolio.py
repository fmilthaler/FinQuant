--- conflicted
+++ resolved
@@ -1023,18 +1023,9 @@
         pf.market_index = Market(data=market_data)
     for i in range(len(pf_allocation)):
         # get name of stock
-<<<<<<< HEAD
         name = pf_allocation.iloc[i].Name
-        # extract data column(s) of said stock
-        stock_data = data.loc[:,[name]].copy(deep=True)
-        # if only one data column per stock exists, give dataframe a name
-        if len(datacolumns) == 1:
-            stock_data.name = datacolumns[0]
-=======
-        name = pf_allocation.loc[i].Name
         # extract data column of said stock
         stock_data = data.loc[:, [name]].copy(deep=True).squeeze()
->>>>>>> 40bef5b2
         # create Stock instance and add it to portfolio
         pf.add_stock(Stock(pf_allocation.iloc[i], data=stock_data))
     # update the portfolio
