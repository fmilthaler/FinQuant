--- conflicted
+++ resolved
@@ -385,9 +385,6 @@
         self.volatility = volatility
         return volatility
 
-<<<<<<< HEAD
-    def comp_cov(self) -> pd.DataFrame:
-=======
     def comp_downside_risk(self, freq=252):
         """Computes the downside risk of the portfolio.
 
@@ -404,8 +401,7 @@
         self.downside_risk = downs_risk
         return downs_risk
 
-    def comp_cov(self):
->>>>>>> d116bee3
+    def comp_cov(self) -> pd.DataFrame:
         """Compute and return a ``pandas.DataFrame`` of the covariance matrix
         of the portfolio.
 
@@ -464,9 +460,6 @@
         else:
             return None
 
-<<<<<<< HEAD
-    def _comp_skew(self) -> pd.Series:
-=======
     def comp_sortino(self, freq=252):
         """Compute and return the Sortino Ratio of the portfolio
 
@@ -478,8 +471,7 @@
             self.expected_return, self.downside_risk, self.risk_free_rate
         )
 
-    def _comp_skew(self):
->>>>>>> d116bee3
+    def _comp_skew(self) -> pd.Series:
         """Computes and returns the skewness of the stocks in the portfolio."""
         return self.data.skew()
 
