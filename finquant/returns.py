"""The module provides functions to compute different kinds of returns of stocks."""


from typing import Union

import numpy as np
import pandas as pd

from finquant.type_definitions import INT, NUMERIC, SERIES_OR_DATAFRAME


def cumulative_returns(data: pd.DataFrame, dividend: NUMERIC = 0) -> pd.DataFrame:
    """Returns DataFrame with cumulative returns

    :math:`\\displaystyle R = \\dfrac{\\text{price}_{t_i} - \\text{price}_{t_0} + \\text{dividend}}
    {\\text{price}_{t_0}}`

    :Input:
     :data: ``pandas.DataFrame`` with daily stock prices
     :dividend: ``float`` (default= ``0``), paid dividend

    :Output:
     :ret: a ``pandas.DataFrame`` of cumulative Returns of given stock prices.
    """
    if not isinstance(data, (pd.DataFrame, pd.Series)) or data.empty:
        raise ValueError("data must be a non-empty pandas.DataFrame or pandas.Series")
    if not isinstance(dividend, (float, int, np.floating, np.integer)):
        raise ValueError("dividend is expected to be an integer or float.")
    return (
        data.dropna(axis=0, how="any")
        .apply(lambda x: (x - x[0] + dividend) / x[0])
        .astype(np.float64)
    )


def daily_returns(data: pd.DataFrame) -> pd.DataFrame:
    """Returns DataFrame with daily returns (percentage change)

    :math:`\\displaystyle R = \\dfrac{\\text{price}_{t_i} - \\text{price}_{t_{i-1}}}{\\text{price}_{t_{i-1}}}`

    :Input:
     :data: ``pandas.DataFrame`` with daily stock prices

    :Output:
     :ret: a ``pandas.DataFrame`` of daily percentage change of Returns
         of given stock prices.
    """
    if not isinstance(data, (pd.DataFrame, pd.Series)) or data.empty:
        raise ValueError("data must be a non-empty pandas.DataFrame or pandas.Series")
    return (
        data.pct_change()
        .dropna(how="all")
        .replace([np.inf, -np.inf], np.nan)
        .astype(np.float64)
    )


<<<<<<< HEAD
def daily_log_returns(data: pd.DataFrame) -> pd.DataFrame:
=======
def weighted_mean_daily_returns(data, weights):
    """Returns DataFrame with the daily weighted mean returns

    :Input:
      :data: ``pandas.DataFrame`` with daily stock prices
      :weights: ``numpy.ndarray``/``pd.Series`` of weights

    :Output:
      :ret: ``numpy.array`` of weighted mean daily percentage change of Returns
    """
    return np.dot(daily_returns(data), weights)


def daily_log_returns(data):
>>>>>>> d116bee3
    """
    Returns DataFrame with daily log returns

    :math:`R_{\\log} = \\log\\left(1 + \\dfrac{\\text{price}_{t_i} - \\text{price}_{t_{i-1}}}
    {\\text{price}_{t_{i-1}}}\\right)`

    :Input:
     :data: ``pandas.DataFrame`` with daily stock prices

    :Output:
     :ret: a ``pandas.DataFrame`` of
         log(1 + daily percentage change of Returns)
    """
    if not isinstance(data, (pd.DataFrame, pd.Series)) or data.empty:
        raise ValueError("data must be a non-empty pandas.DataFrame or pandas.Series")
    return np.log(1 + daily_returns(data)).dropna(how="all").astype(np.float64)


def historical_mean_return(data: SERIES_OR_DATAFRAME, freq: INT = 252) -> pd.Series:
    """Returns the mean return based on historical stock price data.

    :Input:
     :data: ``pandas.DataFrame`` or ``pandas.Series`` with daily stock prices
     :freq: ``int`` (default= ``252``), number of trading days, default
             value corresponds to trading days in a year

    :Output:
     :ret: a ``pandas.Series`` or ``numpy.float`` of historical mean Returns.
    """
    if not isinstance(data, (pd.DataFrame, pd.Series)) or data.empty:
        raise ValueError("data must be a non-empty pandas.DataFrame or pandas.Series")
    if not isinstance(freq, (int, np.integer)):
        raise ValueError("freq is expected to be an integer.")
    return daily_returns(data).mean() * freq<|MERGE_RESOLUTION|>--- conflicted
+++ resolved
@@ -55,9 +55,6 @@
     )
 
 
-<<<<<<< HEAD
-def daily_log_returns(data: pd.DataFrame) -> pd.DataFrame:
-=======
 def weighted_mean_daily_returns(data, weights):
     """Returns DataFrame with the daily weighted mean returns
 
@@ -71,8 +68,7 @@
     return np.dot(daily_returns(data), weights)
 
 
-def daily_log_returns(data):
->>>>>>> d116bee3
+def daily_log_returns(data: pd.DataFrame) -> pd.DataFrame:
     """
     Returns DataFrame with daily log returns
 
