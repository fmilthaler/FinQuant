--- conflicted
+++ resolved
@@ -79,22 +79,6 @@
         :param initial_weights: Weights of initial/given portfolio, only used to plot a marker for the
              initial portfolio in the optimisation plot, default: ``None``
         """
-<<<<<<< HEAD
-
-        if initial_weights is not None and not isinstance(initial_weights, np.ndarray):
-            raise ValueError(
-                "If given, optional argument 'initial_weights' "
-                + "must be a non-zero 1-dimensional numpy.ndarray"
-            )
-        if not isinstance(returns, pd.DataFrame):
-            raise ValueError("returns is expected to be a pandas.DataFrame")
-        if not isinstance(num_trials, int):
-            raise ValueError("num_trials is expected to be an integer")
-        if not isinstance(risk_free_rate, (np.floating, float)):
-            raise ValueError("risk_free_rate is expected to be a float.")
-        if not isinstance(freq, int):
-            raise ValueError("freq is expected to be an integer.")
-=======
         # Type validations:
         type_validation(
             returns_df=returns,
@@ -103,7 +87,6 @@
             freq=freq,
             initial_weights=initial_weights,
         )
->>>>>>> 155e11e5
         self.returns = returns
         self.num_trials = num_trials
         self.risk_free_rate = risk_free_rate
