"""The module provides a class ``MonteCarlo`` which is an implementation of the
Monte Carlo method and a class ``MonteCarloOpt`` which allows the user to perform a
Monte Carlo run to find optimised financial portfolios, given an initial portfolio.
"""


from typing import Any, Callable, Dict, Optional, Tuple

import matplotlib.pylab as plt
import numpy as np
import pandas as pd

from finquant.data_types import FLOAT, INT
from finquant.quants import annualised_portfolio_quantities


class MonteCarlo:
    """An object to perform a Monte Carlo run/simulation."""

    # Attributes:
    num_trials: int

    def __init__(self, num_trials: int = 1000):
        """
        :param num_trials: Number of iterations of the Monte Carlo run/simulation, default: 1000
        """
        self.num_trials = num_trials

    def run(
        self, fun: Callable[..., Any], **kwargs: Dict[str, Any]
    ) -> np.ndarray[np.float64, Any]:
        """
        :param fun: Function to call at each iteration of the Monte Carlo run.

        :param kwargs: (optional) Additional arguments that are passed to ``fun``.

        :result: Array of quantities returned from ``fun`` at each iteration.
        """
        result = []
        for _ in range(self.num_trials):
            res = fun(**kwargs)
            result.append(res)
        return np.asarray(result, dtype=np.ndarray)


class MonteCarloOpt(MonteCarlo):
    """An object to perform a Monte Carlo run/simulation for finding
    optimised financial portfolios.

    Inherits from `MonteCarlo`.
    """

<<<<<<< HEAD
    returns: pd.DataFrame
    risk_free_rate: float
    freq: int
    initial_weights: Optional[np.ndarray[float, Any]]
    num_stocks: int
    return_means: pd.Series
    cov_matrix: pd.DataFrame
    df_weights: pd.DataFrame
    df_results: pd.DataFrame
    opt_weights: pd.DataFrame
    opt_results: pd.DataFrame
=======
    # Attributes:
    returns: pd.DataFrame
    risk_free_rate: FLOAT
    freq: INT
    initial_weights: Optional[np.ndarray[np.float64, Any]]
>>>>>>> 862f0556

    def __init__(
        self,
        returns: pd.DataFrame,
        num_trials: int = 1000,
        risk_free_rate: FLOAT = 0.005,
        freq: INT = 252,
        initial_weights: Optional[np.ndarray[np.float64, Any]] = None,
    ) -> None:
        """
        :param returns: DataFrame of returns of stocks
             Note: If applicable, the given returns should be computed with the
             same risk free rate and time window/frequency (arguments
             ``risk_free_rate`` and ``freq`` as passed in here.
        :param num_trials: Number of portfolios to be computed,
            each with a random distribution of weights/allocation in each stock, default: 1000
        :param risk_free_rate: Risk free rate as required for the Sharpe Ratio, default: 0.005
        :param freq: Number of trading days in a year, default: 252
        :param initial_weights: Weights of initial/given portfolio, only used to plot a marker for the
             initial portfolio in the optimisation plot, default: ``None``
        """

        if initial_weights is not None and not isinstance(initial_weights, np.ndarray):
            raise ValueError(
                "If given, optional argument 'initial_weights' "
                + "must be a non-zero 1-dimensional numpy.ndarray"
            )
        if not isinstance(returns, pd.DataFrame):
            raise ValueError("returns is expected to be a pandas.DataFrame")
        if not isinstance(num_trials, int):
            raise ValueError("num_trials is expected to be an integer")
        if not isinstance(risk_free_rate, (np.floating, float)):
            raise ValueError("risk_free_rate is expected to be a float.")
        if not isinstance(freq, int):
            raise ValueError("freq is expected to be an integer.")
        self.returns = returns
        self.num_trials = num_trials
        self.risk_free_rate = risk_free_rate
        self.freq = freq
        self.initial_weights: np.ndarray[float, Any] = initial_weights
        # initiate super class
        super().__init__(num_trials=self.num_trials)
        # setting additional variables
        self.num_stocks = len(self.returns.columns)
        self.return_means = self.returns.mean()
        self.cov_matrix = self.returns.cov()
        # setting up variables for results
        self.df_weights = None
        self.df_results = None
        self.opt_weights = None
        self.opt_results = None

    def _random_weights(
        self,
    ) -> Tuple[np.ndarray[np.float64, Any], np.ndarray[np.float64, Any]]:
        """Computes random weights for the stocks of a portfolio and the
        corresponding Expected Return, Volatility and Sharpe Ratio.

        :result: Tuple of (weights (array), and array of expected return, volatility, sharpe ratio)
        """
        # select random weights for portfolio
        weights: np.ndarray[np.float64, Any] = np.array(
            np.random.random(self.num_stocks), dtype=np.float64
        )
        # rebalance weights
        weights = weights / np.sum(weights)
        # compute portfolio return and volatility
        portfolio_values: np.ndarray[np.float64, Any] = np.array(
            annualised_portfolio_quantities(
                weights,
                self.return_means,
                self.cov_matrix,
                self.risk_free_rate,
                self.freq,
            ),
            dtype=np.float64,
        )
        return (weights, portfolio_values)

    def _random_portfolios(self) -> Tuple[pd.DataFrame, pd.DataFrame]:
        """Performs a Monte Carlo run and gets a list of random portfolios
        and their corresponding quantities (Expected Return, Volatility,
        Sharpe Ratio).

        :return:
            :df_weights: DataFrame, holds the weights for each randomly generated portfolio
            :df_results: DataFrame, holds Expected Annualised Return, Volatility and
                Sharpe Ratio of each randomly generated portfolio
        """
        # run Monte Carlo to get random weights and corresponding quantities
        res = self.run(self._random_weights)
        # convert to pandas.DataFrame:
        weights_columns = list(self.returns.columns)
        result_columns = ["Expected Return", "Volatility", "Sharpe Ratio"]
        df_weights = pd.DataFrame(
            data=res[:, 0].tolist(), columns=weights_columns
        ).astype(np.float64)
        df_results = pd.DataFrame(
            data=res[:, 1].tolist(), columns=result_columns
        ).astype(np.float64)
        return (df_weights, df_results)

    def optimisation(self) -> Tuple[pd.DataFrame, pd.DataFrame]:
        """Optimisation of the portfolio by performing a Monte Carlo
        simulation.

        :return:
            :opt_w: DataFrame with optimised investment strategies for maximum
                Sharpe Ratio and minimum volatility.
            :opt_res: DataFrame with Expected Return, Volatility and Sharpe Ratio
                for portfolios with minimum Volatility and maximum Sharpe Ratio.
        """
        # perform Monte Carlo run and get weights and results
        df_weights, df_results = self._random_portfolios()
        # finding portfolios with the minimum volatility and maximum
        # Sharpe ratio
        index_min_volatility = df_results["Volatility"].idxmin()
        index_max_sharpe = df_results["Sharpe Ratio"].idxmax()
        # storing optimal results to DataFrames
        opt_w: pd.DataFrame = pd.DataFrame(
            [df_weights.iloc[index_min_volatility], df_weights.iloc[index_max_sharpe]],
            index=["Min Volatility", "Max Sharpe Ratio"],
        )
        opt_res: pd.DataFrame = pd.DataFrame(
            [df_results.iloc[index_min_volatility], df_results.iloc[index_max_sharpe]],
            index=["Min Volatility", "Max Sharpe Ratio"],
        )
        # setting instance variables:
        self.df_weights = df_weights.astype(np.float64)
        self.df_results = df_results.astype(np.float64)
        self.opt_weights = opt_w.astype(np.float64)
        self.opt_results = opt_res.astype(np.float64)
        return opt_w, opt_res

    def plot_results(self) -> None:
        """Plots the results of the Monte Carlo run, with all of the
        randomly generated weights/portfolios, as well as markers
        for the portfolios with the minimum Volatility and maximum
        Sharpe Ratio.
        """
        if (
            self.df_results is None
            or self.df_weights is None
            or self.opt_weights is None
            or self.opt_results is None
        ):
            raise ValueError(
                "Error: Cannot plot, run the Monte Carlo " + "optimisation first."
            )
        # create scatter plot coloured by Sharpe Ratio
        plt.scatter(
            self.df_results["Volatility"],
            self.df_results["Expected Return"],
            c=self.df_results["Sharpe Ratio"],
            cmap="RdYlBu",
            s=10,
            label=None,
        )
        cbar = plt.colorbar()
        # mark in green the minimum volatility
        plt.scatter(
            self.opt_results.loc["Min Volatility"]["Volatility"],
            self.opt_results.loc["Min Volatility"]["Expected Return"],
            marker="^",
            color="g",
            s=100,
            label="min Volatility",
        )
        # mark in red the highest sharpe ratio
        plt.scatter(
            self.opt_results.loc["Max Sharpe Ratio"]["Volatility"],
            self.opt_results.loc["Max Sharpe Ratio"]["Expected Return"],
            marker="^",
            color="r",
            s=100,
            label="max Sharpe Ratio",
        )
        # also set marker for initial portfolio, if weights were given
        if self.initial_weights is not None:
            # computed expected return and volatility of initial portfolio
            initial_values = annualised_portfolio_quantities(
                self.initial_weights,
                self.return_means,
                self.cov_matrix,
                self.risk_free_rate,
                self.freq,
            )
            initial_return = initial_values[0]
            initial_volatility = initial_values[1]
            plt.scatter(
                initial_volatility,
                initial_return,
                marker="^",
                color="k",
                s=100,
                label="Initial Portfolio",
            )
        plt.title(
            "Monte Carlo simulation to optimise the portfolio based "
            + "on the Efficient Frontier"
        )
        plt.xlabel("Volatility [period=" + str(self.freq) + "]")
        plt.ylabel("Expected Return [period=" + str(self.freq) + "]")
        cbar.ax.set_ylabel("Sharpe Ratio [period=" + str(self.freq) + "]", rotation=90)
        plt.legend()

    def properties(self) -> None:
        """Prints out the properties of the Monte Carlo optimisation."""
        if self.opt_weights is None or self.opt_results is None:
            print(
                "Error: Optimal weights and/or results are not computed. Please perform a Monte Carlo run first."
            )
        else:
            # print out results
            opt_vals = ["Min Volatility", "Max Sharpe Ratio"]
            string = ""
            for val in opt_vals:
                string += "-" * 70
                string += f"\nOptimised portfolio for {val.replace('Min', 'Minimum').replace('Max', 'Maximum')}"
                string += f"\n\nTime period: {self.freq} days"
                string += f"\nExpected return: {self.opt_results.loc[val]['Expected Return']:0.3f}"
                string += (
                    f"\nVolatility: {self.opt_results.loc[val]['Volatility']:0.3f}"
                )
                string += (
                    f"\nSharpe Ratio: {self.opt_results.loc[val]['Sharpe Ratio']:0.3f}"
                )
                string += "\n\nOptimal weights:"
                string += "\n" + str(
                    self.opt_weights.loc[val]
                    .to_frame()
                    .transpose()
                    .rename(index={val: "Allocation"})
                )
                string += "\n"
            string += "-" * 70
            print(string)<|MERGE_RESOLUTION|>--- conflicted
+++ resolved
@@ -50,25 +50,11 @@
     Inherits from `MonteCarlo`.
     """
 
-<<<<<<< HEAD
-    returns: pd.DataFrame
-    risk_free_rate: float
-    freq: int
-    initial_weights: Optional[np.ndarray[float, Any]]
-    num_stocks: int
-    return_means: pd.Series
-    cov_matrix: pd.DataFrame
-    df_weights: pd.DataFrame
-    df_results: pd.DataFrame
-    opt_weights: pd.DataFrame
-    opt_results: pd.DataFrame
-=======
     # Attributes:
     returns: pd.DataFrame
     risk_free_rate: FLOAT
     freq: INT
     initial_weights: Optional[np.ndarray[np.float64, Any]]
->>>>>>> 862f0556
 
     def __init__(
         self,
