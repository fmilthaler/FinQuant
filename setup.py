--- conflicted
+++ resolved
@@ -62,22 +62,8 @@
         "quantitative",
         "quant",
     ],
-<<<<<<< HEAD
-    python_requires=">=3.5",
-    install_requires=[
-        "quandl",
-        "yfinance",
-        "numpy",
-        "pandas",
-        "scipy",
-        "matplotlib",
-        "pytest",
-        "scikit-learn",
-    ],
-=======
     python_requires=">=3.10",
     install_requires=install_requires,
     extras_require=extras_require,
->>>>>>> 2b7dbc3d
     project_urls={"Documentation": "https://finquant.readthedocs.io"},
 )